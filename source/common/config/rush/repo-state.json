--- conflicted
+++ resolved
@@ -1,8 +1,4 @@
 // DO NOT MODIFY THIS FILE MANUALLY BUT DO COMMIT IT. It is generated and used by Rush.
 {
-<<<<<<< HEAD
-  "pnpmShrinkwrapHash": "98e32a085d9ecc7cc878ac5a186e6bcff4bb6864"
-=======
-  "pnpmShrinkwrapHash": "e9302791ad7e7c4e3ac984b98778d2316014545c"
->>>>>>> f2b788fe
+  "pnpmShrinkwrapHash": "80a6dd70fec4397cbcf4688048894c10315b3577"
 }