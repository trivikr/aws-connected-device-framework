--- conflicted
+++ resolved
@@ -34,11 +34,7 @@
 
     load:
       type: "S3"
-<<<<<<< HEAD
-      path: "${aws.s3.export.prefix}${batch.category}/${batch.type}/dt=${DateTime.fromMillis(batch.timestamp).toFormat('yyyy-LL-dd-HH-mm')}/${batch.id}.json"
-=======
       path: "${aws.s3.export.prefix}${batch.category}/${batch.type}/dt=${dateTimeFormat(batch.timestamp, 'yyyy-LL-dd-HH-mm')}/${batch.id}.json"
->>>>>>> a3469f89
 
 logging:
   level: info