--- conflicted
+++ resolved
@@ -63,13 +63,7 @@
         ow(req.caAlias, ow.string.nonEmpty);
 
         const caEnvVarName = `SUPPLIER_CA_${req.caAlias.toUpperCase()}`;
-<<<<<<< HEAD
-        console.log('caEnvVarName',caEnvVarName);
-=======
->>>>>>> 45903d1b
         const rootCACertId: string = process.env[caEnvVarName];
-        console.log('rootCACertId',rootCACertId);
-
 
         logger.debug(`certificates.service createChunk: rootCACertId: ${rootCACertId}`);
 
