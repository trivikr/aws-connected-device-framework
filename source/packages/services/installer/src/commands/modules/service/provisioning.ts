--- conflicted
+++ resolved
@@ -128,8 +128,9 @@
       }],updatedAnswers);
 
       //Collect the IoT CA List
+      let iotCaFinished = false;
       if(answers.provisioning.setIotCaAliases){
-        while (!answers.provisioning?.iotCaFinished){
+        while (!iotCaFinished){
           const iotCaAliases = await this.getIotCaAliases(updatedAnswers);
           updatedAnswers.provisioning.iotCaAliases = iotCaAliases;
           updatedAnswers = await inquirer.prompt([..._.getIoTCAPrompt(answers,iotCaAliases)],updatedAnswers);
@@ -140,6 +141,7 @@
             const value = updatedAnswers.provisioning.iotCaArn;
             updatedAnswers.provisioning.iotCaAliases.cas.push({alias, value});
           }
+          iotCaFinished = answers.provisioning.iotCaFinished;
         }
       }
 
@@ -155,8 +157,9 @@
       }],updatedAnswers);
 
       //Collect the ACM PCA List
+      let pcaFinished = false;
       if(answers.provisioning.setPcaAliases){
-        while (!answers.provisioning?.pcaFinished){
+        while (!pcaFinished){
           const pcaAliases = await this.getPcaAliases(updatedAnswers);
           updatedAnswers.provisioning.pcaAliases = pcaAliases;
           updatedAnswers = await inquirer.prompt([..._.getPCAPrompt(answers,pcaAliases)],updatedAnswers);
@@ -168,6 +171,7 @@
             const value = updatedAnswers.provisioning.pcaArn;
             updatedAnswers.provisioning.pcaAliases.cas.push({alias, value});
           }
+          pcaFinished = answers.provisioning.pcaFinished;
           
         }
       }
@@ -402,13 +406,8 @@
     } catch (e) {
       e.name === 'ResourceNotFoundException' && console.log(`No suppliers found`);
     }
-<<<<<<< HEAD
     if (aliases.list.length == 0 || !aliases.list.includes("Create New PCA Alias")) {
       aliases.list.push("Create New PCA Alias");
-=======
-    if (aliases.list.length == 0 || !aliases.list.includes("Create New PCA alias")) {
-      aliases.list.push("Create New PCA alias");
->>>>>>> 54b07912
     }
     return aliases;
 
@@ -453,16 +452,17 @@
 
   }
 
-  private validateAcmPcaArn(arn: string): boolean {
-    return /^arn:aws:acm-pca:\w+(?:-\w+)+:\d{12}:certificate-authority\/[A-Za-z0-9]+(?:-[A-Za-z0-9]+)+$/.test(arn);
-  }
-
-  private validateAwsIotCaArn(arn: string): boolean {
-    return /^arn:aws:iot:\w+(?:-\w+)+:\d{12}:cacert\/[A-Za-z0-9]+(?:[A-Za-z0-9]+)+$/.test(arn);
-  }
-
-  private validateAwsIAMRoleArn(arn: string): boolean {
-    return /^arn:aws:iam::\d{12}:role\/[A-Za-z0-9]+(?:[A-Za-z0-9_-]+)+$/.test(arn);
+  private validateAcmPcaArn(arn: string): boolean |string {
+    return (/^arn:aws:acm-pca:\w+(?:-\w+)+:\d{12}:certificate-authority\/[A-Za-z0-9]+(?:-[A-Za-z0-9]+)+$/.test(arn)) ? true : "Value is not a valid ACM PCA Arn";
+
+  }
+
+  private validateAwsIotCaArn(arn: string): boolean|string {
+    return (/^arn:aws:iot:\w+(?:-\w+)+:\d{12}:cacert\/[A-Za-z0-9]+(?:[A-Za-z0-9]+)+$/.test(arn))  ? true : "Value is not a valid AWS IoT CA Arn";
+  }
+
+  private validateAwsIAMRoleArn(arn: string): boolean|string {
+    return (/^arn:aws:iam::\d{12}:role\/[A-Za-z0-9]+(?:[A-Za-z0-9_-]+)+$/.test(arn))  ? true : "Value is not a valid IAM Role Arn";
   }
 
   private getPCAPrompt( answers: Answers,pcaAliases:CAAliases): Question[]{
