--- conflicted
+++ resolved
@@ -402,13 +402,8 @@
     } catch (e) {
       e.name === 'ResourceNotFoundException' && console.log(`No suppliers found`);
     }
-<<<<<<< HEAD
     if (aliases.list.length == 0 || !aliases.list.includes("Create New PCA Alias")) {
       aliases.list.push("Create New PCA Alias");
-=======
-    if (aliases.list.length == 0 || !aliases.list.includes("Create New PCA alias")) {
-      aliases.list.push("Create New PCA alias");
->>>>>>> 54b07912
     }
     return aliases;
 
