--- conflicted
+++ resolved
@@ -1,6 +1,3 @@
-<<<<<<< HEAD
-import { Answers, CA, Suppliers } from '../../../models/answers';
-=======
 /*********************************************************************************************************************
  *  Copyright Amazon.com Inc. or its affiliates. All Rights Reserved.                                           *
  *                                                                                                                    *
@@ -13,8 +10,7 @@
  *  OR CONDITIONS OF ANY KIND, express or implied. See the License for the specific language governing permissions    *
  *  and limitations under the License.                                                                                *
  *********************************************************************************************************************/
-import { Answers } from '../../../models/answers';
->>>>>>> d90594b8
+import { Answers, CA, Suppliers } from '../../../models/answers';
 import { ListrTask } from 'listr2';
 import { ModuleName, RestModule, PostmanEnvironment } from '../../../models/modules';
 import { ConfigBuilder } from "../../../utils/configBuilder";
@@ -23,12 +19,8 @@
 import { customDomainPrompt } from '../../../prompts/domain.prompt';
 import { redeployIfAlreadyExistsPrompt } from '../../../prompts/modules.prompt';
 import { applicationConfigurationPrompt } from "../../../prompts/applicationConfiguration.prompt";
-<<<<<<< HEAD
-import { deleteStack, getStackOutputs, getStackParameters, getStackResourceSummaries } from '../../../utils/cloudformation.util';
 import { Lambda } from '@aws-sdk/client-lambda'
-=======
 import { deleteStack, getStackOutputs, getStackParameters, getStackResourceSummaries, packageAndDeployStack } from '../../../utils/cloudformation.util';
->>>>>>> d90594b8
 
 export class BulkCertificatesInstaller implements RestModule {
 
