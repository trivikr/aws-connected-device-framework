--- conflicted
+++ resolved
@@ -10,28 +10,18 @@
  *  OR CONDITIONS OF ANY KIND, express or implied. See the License for the specific language governing permissions    *
  *  and limitations under the License.                                                                                *
  *********************************************************************************************************************/
-<<<<<<< HEAD
+
 import ow from 'ow';
 import inquirer, { Question } from 'inquirer';
 import path from 'path';
 import { ListrTask } from 'listr2';
 import { Answers, CAAliases } from '../../../models/answers';
-=======
-import inquirer from 'inquirer';
-import { ListrTask } from 'listr2';
-import ow from 'ow';
-import path from 'path';
-import { Answers } from '../../../models/answers';
->>>>>>> 560d29bc
 import { ModuleName, ServiceModule } from '../../../models/modules';
 import { applicationConfigurationPrompt } from '../../../prompts/applicationConfiguration.prompt';
 import { redeployIfAlreadyExistsPrompt } from '../../../prompts/modules.prompt';
-<<<<<<< HEAD
 import { applicationConfigurationPrompt } from "../../../prompts/applicationConfiguration.prompt";
 import { deleteStack, getStackResourceSummaries, packageAndDeployStack, packageAndUploadTemplate } from '../../../utils/cloudformation.util';
 import { Lambda } from '@aws-sdk/client-lambda';
-=======
->>>>>>> 560d29bc
 import { getMonorepoRoot } from '../../../prompts/paths.prompt';
 import {
     deleteStack,
@@ -76,7 +66,6 @@
     const iotCaAliases = await this.getIotCaAliases(answers);
     updatedAnswers.certificateVendor.iotCaAliases = iotCaAliases;
 
-<<<<<<< HEAD
     // eslint-disable-next-line
     const _ = this;
     
@@ -382,17 +371,6 @@
     addIfSpecified('ACMPCACrossAccountRoleArn', answers.certificateVendor.acmpcaCrossAccountRoleArn);
     return parameterOverrides;
   }
-=======
-    public async prompts(answers: Answers): Promise<Answers> {
-        delete answers.certificateVendor?.redeploy;
-        let updatedAnswers: Answers = await inquirer.prompt(
-            [redeployIfAlreadyExistsPrompt(this.name, this.stackName)],
-            answers
-        );
-        if ((updatedAnswers.certificateVendor?.redeploy ?? true) === false) {
-            return updatedAnswers;
-        }
->>>>>>> 560d29bc
 
         updatedAnswers = await inquirer.prompt(
             [
@@ -606,7 +584,6 @@
             return [answers, tasks];
         }
 
-<<<<<<< HEAD
 
     tasks.push({
       title: `Packaging and deploying stack '${this.stackName}'`,
@@ -626,30 +603,10 @@
           parameterOverrides: this.getParameterOverrides(answers),
           needsPackaging: true,
           needsCapabilityNamedIAM: true,
-=======
-        tasks.push({
-            title: `Detecting environment config for stack '${this.stackName}'`,
-            task: async () => {
-                if (answers.certificateVendor === undefined) {
-                    answers.certificateVendor = {};
-                }
-                const assetlibrarybyResourceLogicalId = await getStackResourceSummaries(
-                    this.assetLibraryStackName,
-                    answers.region
-                );
-                const commandsbyResourceLogicalId = await getStackResourceSummaries(
-                    this.commandAndControlStackName,
-                    answers.region
-                );
-                answers.certificateVendor.commandsFunctionName =
-                    commandsbyResourceLogicalId('RESTLambdaFunction');
-                answers.certificateVendor.assetLibraryFunctionName =
-                    assetlibrarybyResourceLogicalId('LambdaFunction');
-            },
->>>>>>> 560d29bc
+
         });
 
-<<<<<<< HEAD
+
   private generateApplicationConfiguration(answers: Answers): string {
     const configBuilder = new ConfigBuilder()
     
@@ -687,7 +644,6 @@
      if ((answers?.certificateVendor?.acmpcaRegion?.length ?? 0) > 0) {
       configBuilder.add(`ACM_REGION`, answers.certificateVendor.acmpcaRegion);
     }
-
     configBuilder
       .add(`LOGGING_LEVEL`, answers.certificateVendor.loggingLevel)
       .add(`AWS_S3_CERTIFICATES_PREFIX`, answers.certificateVendor.certificatesPrefix)
@@ -706,34 +662,10 @@
       .add(`DEFAULTS_CERTIFICATES_CERTIFICATEEXPIRYDAYS`, answers.certificateVendor.certificateExpiryInDays)
       .add('USE_DEFAULT_POLICY',answers.certificateVendor.useDefaultPolicy)
       .add(`REGISTRY_MODE`, answers.certificateVendor.registryMode)
-=======
-        tasks.push({
-            title: `Packaging and deploying stack '${this.stackName}'`,
-            task: async () => {
-                await packageAndDeployStack({
-                    answers: answers,
-                    stackName: this.stackName,
-                    serviceName: 'certificatevendor',
-                    templateFile: 'infrastructure/cfn-certificatevendor.yml',
-                    cwd: path.join(
-                        monorepoRoot,
-                        'source',
-                        'packages',
-                        'services',
-                        'certificatevendor'
-                    ),
-                    parameterOverrides: this.getParameterOverrides(answers),
-                    needsPackaging: true,
-                    needsCapabilityNamedIAM: true,
-                });
-            },
-        });
->>>>>>> 560d29bc
 
         return [answers, tasks];
     }
 
-<<<<<<< HEAD
   public async delete(answers: Answers): Promise<ListrTask[]> {
     const tasks: ListrTask[] = [];
     tasks.push({
@@ -986,7 +918,6 @@
     return questions;
   }
   
-=======
     private generateApplicationConfiguration(answers: Answers): string {
         const configBuilder = new ConfigBuilder();
 
@@ -1039,6 +970,4 @@
             },
         });
         return tasks;
-    }
->>>>>>> 560d29bc
 }